/*
 * This file is part of RTRlib.
 *
 * RTRlib is free software; you can redistribute it and/or modify
 * it under the terms of the GNU Lesser General Public License as published by
 * the Free Software Foundation; either version 3 of the License, or (at your
 * option) any later version.
 *
 * RTRlib is distributed in the hope that it will be useful, but
 * WITHOUT ANY WARRANTY; without even the implied warranty of MERCHANTABILITY
 * or FITNESS FOR A PARTICULAR PURPOSE.  See the GNU Lesser General Public
 * License for more details.
 *
 * You should have received a copy of the GNU Lesser General Public License
 * along with RTRlib; see the file COPYING.LESSER.
 *
 * INET group, Hamburg University of Applied Sciences,
 * CST group, Freie Universitaet Berlin
 * Website: http://rpki.realmv6.org/
 */

#include <stdlib.h>
#include <string.h>
#include <assert.h>
#include <stdio.h>
#include "rtrlib/transport/transport.h"
#include "rtrlib/rtr/packets.h"
#include "rtrlib/lib/utils.h"
#include "rtrlib/lib/log.h"
#include "rtrlib/spki/hashtable/ht-spkitable.h"

#define TEMPORARY_PDU_STORE_INCREMENT_VALUE 100

enum pdu_error_type {
    CORRUPT_DATA = 0,
    INTERNAL_ERROR = 1,
    NO_DATA_AVAIL = 2,
    INVALID_REQUEST = 3,
    UNSUPPORTED_PROTOCOL_VER = 4,
    UNSUPPORTED_PDU_TYPE = 5,
    WITHDRAWAL_OF_UNKNOWN_RECORD = 6,
    DUPLICATE_ANNOUNCEMENT = 7,
    PDU_TOO_BIG = 32
};

enum pdu_type {
    SERIAL_NOTIFY = 0,
    SERIAL_QUERY = 1,
    RESET_QUERY = 2,
    CACHE_RESPONSE = 3,
    IPV4_PREFIX = 4,
    IPV6_PREFIX = 6,
    EOD = 7,
    CACHE_RESET = 8,
    ROUTER_KEY = 9,
    ERROR = 10
};

struct pdu_header {
    uint8_t ver;
    uint8_t type;
    uint16_t reserved;
    uint32_t len;
};

struct pdu_cache_response {
    uint8_t ver;
    uint8_t type;
    uint16_t session_id;
    uint32_t len;
};

struct pdu_serial_notify {
    uint8_t ver;
    uint8_t type;
    uint16_t session_id;
    uint32_t len;
    uint32_t sn;
};

struct pdu_serial_query {
    uint8_t ver;
    uint8_t type;
    uint16_t session_id;
    uint32_t len;
    uint32_t sn;
};

struct pdu_ipv4 {
    uint8_t ver;
    uint8_t type;
    uint16_t reserved;
    uint32_t len;
    uint8_t flags;
    uint8_t prefix_len;
    uint8_t max_prefix_len;
    uint8_t zero;
    uint32_t prefix;
    uint32_t asn;
};

struct pdu_ipv6 {
    uint8_t ver;
    uint8_t type;
    uint16_t reserved;
    uint32_t len;
    uint8_t flags;
    uint8_t prefix_len;
    uint8_t max_prefix_len;
    uint8_t zero;
    uint32_t prefix[4];
    uint32_t asn;
};

struct pdu_error {
    uint8_t ver;
    uint8_t type;
    uint16_t error_code;
    uint32_t len;
    uint32_t len_enc_pdu;
    uint8_t rest[];
};

struct pdu_router_key {
    uint8_t ver;
    uint8_t type;
    uint8_t flags;
    uint8_t zero;
    uint32_t len;
    uint8_t ski[20];
    uint32_t asn;
    uint8_t spki[91];
};

/*
   0          8          16         24        31
   .-------------------------------------------.
   | Protocol |   PDU    |                     |
   | Version  |   Type   |    reserved = zero  |
   |    0     |    2     |                     |
   +-------------------------------------------+
   |                                           |
   |                 Length=8                  |
   |                                           |
   `-------------------------------------------'
 */
struct pdu_reset_query {
    uint8_t ver;
    uint8_t type;
    uint16_t flags;
    uint32_t len;
};

struct pdu_end_of_data_v0 {
    uint8_t ver;
    uint8_t type;
    uint16_t session_id;
    uint32_t len;
    uint32_t sn;
};

struct pdu_end_of_data_v1 {
    uint8_t ver;
    uint8_t type;
    uint16_t session_id;
    uint32_t len;
    uint32_t sn;
    uint32_t refresh_interval;
    uint32_t retry_interval;
    uint32_t expire_interval;
};

static int rtr_send_error_pdu(const struct rtr_socket *rtr_socket, const void *erroneous_pdu, const uint32_t pdu_len, const enum pdu_error_type error, const char *text, const uint32_t text_len);

static inline enum pdu_type rtr_get_pdu_type(const void *pdu)
{
    return *((char *) pdu + 1);
}

static int rtr_set_last_update(struct rtr_socket *rtr_socket)
{
    if (rtr_get_monotonic_time(&(rtr_socket->last_update)) == -1) {
        RTR_DBG1("get_monotonic_time(..) failed ");
        rtr_change_socket_state(rtr_socket, RTR_ERROR_FATAL);
        return RTR_ERROR;
    }
    return RTR_SUCCESS;
}

void rtr_change_socket_state(struct rtr_socket *rtr_socket, const enum rtr_socket_state new_state)
{
    if (rtr_socket->state == new_state)
        return;

    //RTR_SHUTDOWN state is final,struct rtr_socket will be shutdowned can't be switched to any other state
    if (rtr_socket->state == RTR_SHUTDOWN)
        return;

    rtr_socket->state = new_state;
    if (rtr_socket->connection_state_fp != NULL)
        rtr_socket->connection_state_fp(rtr_socket, new_state,rtr_socket->connection_state_fp_param);
}

static void rtr_pdu_to_network_byte_order(void *pdu)
{
    struct pdu_header *header = pdu;

    header->reserved = htons(header->reserved);
    header->len = htonl(header->len);

    const enum pdu_type type = rtr_get_pdu_type(pdu);
    switch (type) {
    case SERIAL_QUERY:
        ((struct pdu_serial_query *) pdu)->sn = htonl(((struct pdu_serial_query *) pdu)->sn);
        break;
    case ERROR:
        ((struct pdu_error *) pdu)->len_enc_pdu = htonl(((struct pdu_error *) pdu)->len_enc_pdu);
        break;
    default:
        break;
    }
}

static void rtr_pdu_footer_to_host_byte_order(void *pdu)
{
    const enum pdu_type type = rtr_get_pdu_type(pdu);
    struct pdu_header *header = pdu;

    uint32_t addr6[4];

    switch (type) {
    case SERIAL_NOTIFY:
        ((struct pdu_serial_notify *) pdu)->sn =
            ntohl(((struct pdu_serial_notify *) pdu)->sn);
        break;
    case EOD:
        if (header->ver == RTR_PROTOCOL_VERSION_1) {
            ((struct pdu_end_of_data_v1 *) pdu)->expire_interval =
                ntohl(((struct pdu_end_of_data_v1 *) pdu)->expire_interval);

            ((struct pdu_end_of_data_v1 *) pdu)->refresh_interval =
                ntohl(((struct pdu_end_of_data_v1 *) pdu)->refresh_interval);

            ((struct pdu_end_of_data_v1 *) pdu)->retry_interval =
                ntohl(((struct pdu_end_of_data_v1 *) pdu)->retry_interval);

            ((struct pdu_end_of_data_v1 *) pdu)->sn =
                ntohl(((struct pdu_end_of_data_v1 *) pdu)->sn);
        } else {
            ((struct pdu_end_of_data_v0 *) pdu)->sn =
                ntohl(((struct pdu_end_of_data_v0 *) pdu)->sn);
        }
        break;
    case IPV4_PREFIX:
        ((struct pdu_ipv4 *) pdu)->prefix =
            ntohl(((struct pdu_ipv4 *) pdu)->prefix);
        ((struct pdu_ipv4 *) pdu)->asn =
            ntohl(((struct pdu_ipv4 *) pdu)->asn);
        break;
    case IPV6_PREFIX:
        ipv6_addr_to_host_byte_order(((struct pdu_ipv6 *) pdu)->prefix, addr6);
        memcpy(((struct pdu_ipv6 *) pdu)->prefix, addr6, sizeof(addr6));
        ((struct pdu_ipv6 *) pdu)->asn = ntohl(((struct pdu_ipv6 *) pdu)->asn);
        break;
    case ROUTER_KEY:
        ((struct pdu_router_key *) pdu)->asn =
            ntohl(((struct pdu_router_key *) pdu)->asn);
        break;
    case ERROR:
        ((struct pdu_error *) pdu)->len_enc_pdu =
            ntohl(((struct pdu_error *) pdu)->len_enc_pdu);
        break;
    default:
        break;
    }
}

static void rtr_pdu_header_to_host_byte_order(void *pdu)
{
    struct pdu_header *header = pdu;

    //The ROUTER_KEY PDU has two 1 Byte fields instead of the 2 Byte reserved field.
    if (header->type != ROUTER_KEY) {
        uint16_t reserved_tmp =  ntohs(header->reserved);
        header->reserved = reserved_tmp;
    }

    uint32_t len_tmp = ntohl(header->len);
    header->len = len_tmp;
}


static int rtr_send_pdu(const struct rtr_socket *rtr_socket, const void *pdu, const unsigned len)
{
    char pdu_converted[len];
    memcpy(pdu_converted, pdu, len);
    rtr_pdu_to_network_byte_order(pdu_converted);
    if (rtr_socket->state == RTR_SHUTDOWN)
        return RTR_ERROR;
    const int rtval = tr_send_all(rtr_socket->tr_socket, pdu_converted, len, RTR_SEND_TIMEOUT);

    if (rtval > 0)
        return RTR_SUCCESS;
    if (rtval == TR_WOULDBLOCK) {
        RTR_DBG1("send would block");
        return RTR_ERROR;
    }

    RTR_DBG1("Error sending PDU");
    return RTR_ERROR;
}

/*
 * if RTR_ERROR was returned a error pdu was sent, and the socket state changed
 * @param pdu_len must >= RTR_MAX_PDU_LEN Bytes
 * @return RTR_SUCCESS
 * @return RTR_ERROR, error pdu was sent and socket_state changed
 * @return TR_WOULDBLOCK
 */
static int rtr_receive_pdu(struct rtr_socket *rtr_socket, void *pdu, const size_t pdu_len, const time_t timeout)
{
    //error values:
    // 0 = no_err
    // 1 = internal error
    // 2 = unknown pdu type
    // 4 = pdu to big
    // 8 = corrupt data
    // 16 = unknown pdu version
    int error = RTR_SUCCESS;

    assert(pdu_len >= RTR_MAX_PDU_LEN);
    //receive packet header
    if (rtr_socket->state == RTR_SHUTDOWN)
        return RTR_ERROR;
    error = tr_recv_all(rtr_socket->tr_socket, pdu, sizeof(struct pdu_header), timeout);
    if (error < 0)
        goto error;
    else
        error = RTR_SUCCESS;

    //header in hostbyte order, retain original received pdu, in case we need to detach it to an error pdu
    struct pdu_header header;
    memcpy(&header, pdu, sizeof(header));
    rtr_pdu_header_to_host_byte_order(&header);

    //Do dont handle error PDUs here, leave this task to rtr_handle_error_pdu()
    if (header.ver != rtr_socket->version && header.type != ERROR) {
        //If this is the first PDU we have received -> Downgrade.
        if (rtr_socket->request_session_id == true && rtr_socket->last_update == 0
            && header.ver >= RTR_PROTOCOL_MIN_SUPPORTED_VERSION
            && header.ver <= RTR_PROTOCOL_MAX_SUPPORTED_VERSION) {
            RTR_DBG("Downgrading current session from %u to %u", rtr_socket->version, header.ver);
            rtr_socket->version = header.ver;
        } else {
            //If this isnt the first PDU we have received something is wrong with
            //the server implementation -> Error
            error = UNSUPPORTED_PROTOCOL_VER;
            goto error;
        }
    }

    if ((header.type > 10) || (header.ver == RTR_PROTOCOL_VERSION_0 && header.type == ROUTER_KEY)) {
        error = UNSUPPORTED_PDU_TYPE;
        goto error;
    }

    //if header->len is < packet_header = corrupt data received
    if (header.len < sizeof(header)) {
        error = CORRUPT_DATA;
        goto error;
    } else if (header.len > RTR_MAX_PDU_LEN) { //PDU too big, > than MAX_PDU_LEN Bytes
        error = PDU_TOO_BIG;
        goto error;
    }


    //receive packet payload
    const unsigned int remaining_len = header.len - sizeof(header);
    if (remaining_len > 0) {
        if (rtr_socket->state == RTR_SHUTDOWN)
            return RTR_ERROR;
        error = tr_recv_all(rtr_socket->tr_socket, (((char *) pdu) + sizeof(header)), remaining_len, RTR_RECV_TIMEOUT);
        if (error < 0)
            goto error;
        else
            error = RTR_SUCCESS;
    }
    memcpy(pdu, &header, sizeof(header)); //copy header in host_byte_order to pdu
    rtr_pdu_footer_to_host_byte_order(pdu);

    if (header.type == IPV4_PREFIX || header.type == IPV6_PREFIX) {
        if (((struct pdu_ipv4 *) pdu)->zero != 0)
            RTR_DBG1("Warning: Zero field of received Prefix PDU doesn't contain 0");

    }
    if (header.type == ROUTER_KEY && ((struct pdu_router_key *) pdu)->zero != 0)
        RTR_DBG1("Warning: ROUTER_KEY_PDU zero field is != 0");


    return RTR_SUCCESS;

error:
    //send error msg to server, including unmodified pdu header(pdu variable instead header)
    if (error == -1) {
        rtr_change_socket_state(rtr_socket, RTR_ERROR_TRANSPORT);
        return RTR_ERROR;
    } else if (error == TR_WOULDBLOCK) {
        RTR_DBG1("receive timeout expired");
        return TR_WOULDBLOCK;
    } else if (error == TR_INTR) {
        RTR_DBG1("receive call interrupted");
        return TR_INTR;
    } else if (error == CORRUPT_DATA) {
        RTR_DBG1("corrupt PDU received");
        const char *txt = "corrupt data received, length value in PDU is too small";
        rtr_send_error_pdu(rtr_socket, pdu, sizeof(header), CORRUPT_DATA, txt, sizeof(txt));
    } else if (error == PDU_TOO_BIG) {
        RTR_DBG1("PDU too big");
        char txt[42];
        snprintf(txt, sizeof(txt),"PDU too big, max. PDU size is: %u bytes", RTR_MAX_PDU_LEN);
        RTR_DBG("%s", txt);
        rtr_send_error_pdu(rtr_socket, pdu, sizeof(header), CORRUPT_DATA, txt, sizeof(txt));
    } else if (error == UNSUPPORTED_PDU_TYPE) {
        RTR_DBG1("Unsupported PDU type received");
        rtr_send_error_pdu(rtr_socket, pdu, header.len, UNSUPPORTED_PDU_TYPE, NULL, 0);
    } else if (error == UNSUPPORTED_PROTOCOL_VER) {
        RTR_DBG1("PDU with unsupported Protocol version received");
        rtr_send_error_pdu(rtr_socket, pdu, header.len, UNSUPPORTED_PROTOCOL_VER, NULL, 0);
        return RTR_ERROR;
    }

    rtr_change_socket_state(rtr_socket, RTR_ERROR_FATAL);
    return RTR_ERROR;
}

static int rtr_handle_error_pdu(struct rtr_socket *rtr_socket, const void *buf)
{
    RTR_DBG1("Error PDU received");  //TODO: append server ip & port
    const struct pdu_error *pdu = buf;

    switch (pdu->error_code) {
    case CORRUPT_DATA:
        RTR_DBG1("Corrupt data received");
        rtr_change_socket_state(rtr_socket, RTR_ERROR_FATAL);
        break;
    case INTERNAL_ERROR:
        RTR_DBG1("Internal error on server-side");
        rtr_change_socket_state(rtr_socket, RTR_ERROR_FATAL);
        break;
    case NO_DATA_AVAIL:
        RTR_DBG1("No data available");
        rtr_change_socket_state(rtr_socket, RTR_ERROR_NO_DATA_AVAIL);
        break;
    case INVALID_REQUEST:
        RTR_DBG1("Invalid request from client");
        rtr_change_socket_state(rtr_socket, RTR_ERROR_FATAL);
        break;
    case UNSUPPORTED_PROTOCOL_VER:
        RTR_DBG1("Client uses unsupported protocol version");
        if (rtr_socket->version > RTR_PROTOCOL_MIN_SUPPORTED_VERSION) {
            RTR_DBG("Downgrading to version %i", rtr_socket->version - 1);
            rtr_socket->version--;
            rtr_change_socket_state(rtr_socket, RTR_FAST_RECONNECT);
        }
        else {
            //We are not able to downgreade anymore -> ERROR_FATAL
            RTR_DBG("Got UNSUPPORTED_PROTOCOL_VER error PDU,\
                    but we are already on the lowest supported version !");
            rtr_change_socket_state(rtr_socket, RTR_ERROR_FATAL);
        }
        break;
    case UNSUPPORTED_PDU_TYPE:
        RTR_DBG1("Client set unsupported PDU type");
        rtr_change_socket_state(rtr_socket, RTR_ERROR_FATAL);
        break;
    default:
        RTR_DBG("error unknown, server sent unsupported error code %u", pdu->error_code);
        rtr_change_socket_state(rtr_socket, RTR_ERROR_FATAL);
        break;
    }

    const uint32_t len_err_txt = ntohl(*((uint32_t *) (pdu->rest + pdu->len_enc_pdu)));
    if (len_err_txt > 0) {
        if ((sizeof(pdu->ver) + sizeof(pdu->type) + sizeof(pdu->error_code) + sizeof(pdu->len) + sizeof(pdu->len_enc_pdu) + pdu->len_enc_pdu + 4 + len_err_txt) != pdu->len)
            RTR_DBG1("error: Length of error text contains an incorrect value");
        else {
            //assure that the error text contains an terminating \0 char
            char txt[len_err_txt + 1];
            char *pdu_txt = (char *) pdu->rest + pdu->len_enc_pdu + 4;
            snprintf(txt, len_err_txt + 1, "%s", pdu_txt);
            RTR_DBG("Error PDU included the following error msg: \'%s\'", txt);
        }
    }

    return RTR_SUCCESS;
}

static int rtr_handle_cache_response_pdu(struct rtr_socket *rtr_socket, char *pdu)
{

    RTR_DBG1("Cache Response PDU received");
    struct pdu_cache_response *cr_pdu = (struct pdu_cache_response *) pdu;
    //set connection session_id
    if (rtr_socket->request_session_id) {
        if (rtr_socket->last_update != 0) {
            //if this isnt the first sync, but we already received records, delete old records in the pfx_table
            pfx_table_src_remove(rtr_socket->pfx_table, rtr_socket);
            spki_table_src_remove(rtr_socket->spki_table, rtr_socket);

            rtr_socket->last_update = 0;
        }
        rtr_socket->session_id = cr_pdu->session_id;
    } else {
        if (rtr_socket->session_id != cr_pdu->session_id) {
            const char *txt = "Wrong session_id in Cache Response PDU"; //TODO: Appendrtr_socket->session_id to string
            rtr_send_error_pdu(rtr_socket, NULL, 0, CORRUPT_DATA, txt, sizeof(txt));
            rtr_change_socket_state(rtr_socket, RTR_ERROR_FATAL);
            return RTR_ERROR;
        }
    }
    return RTR_SUCCESS;
}

static void rtr_key_pdu_2_spki_record(const struct rtr_socket *rtr_socket, const struct pdu_router_key* pdu, struct spki_record* entry, const enum pdu_type type)
{
    assert(type == ROUTER_KEY);
    entry->asn = pdu->asn;
    memcpy(entry->ski,pdu->ski,SKI_SIZE);
    memcpy(entry->spki,pdu->spki,SPKI_SIZE);
    entry->socket = rtr_socket;
}

static void rtr_prefix_pdu_2_pfx_record(const struct rtr_socket *rtr_socket, const void *pdu, struct pfx_record *pfxr, const enum pdu_type type)
{
    assert(type == IPV4_PREFIX || type == IPV6_PREFIX);
    if (type == IPV4_PREFIX) {
        const struct pdu_ipv4 *ipv4 = pdu;
        pfxr->prefix.u.addr4.addr = ipv4->prefix;
        pfxr->asn = ipv4->asn;
        pfxr->prefix.ver = IPV4;
        pfxr->min_len = ipv4->prefix_len;
        pfxr->max_len = ipv4->max_prefix_len;
        pfxr->socket = rtr_socket;
    } else if (type == IPV6_PREFIX) {
        const struct pdu_ipv6 *ipv6 = pdu;
        pfxr->asn = ipv6->asn;
        pfxr->prefix.ver = IPV6;
        memcpy(pfxr->prefix.u.addr6.addr, ipv6->prefix, sizeof(pfxr->prefix.u.addr6.addr));
        pfxr->min_len = ipv6->prefix_len;
        pfxr->max_len = ipv6->max_prefix_len;
        pfxr->socket = rtr_socket;
    }
}

/*
 * @brief Removes all Prefix from the pfx_table with flag field == ADD, ADDs all Prefix PDU to the pfx_table with flag
 * field == REMOVE.
 */
static int rtr_undo_update_pfx_table(struct rtr_socket *rtr_socket, void *pdu)
{
    const enum pdu_type type = rtr_get_pdu_type(pdu);
    assert(type == IPV4_PREFIX || type == IPV6_PREFIX);

    struct pfx_record pfxr;
    rtr_prefix_pdu_2_pfx_record(rtr_socket, pdu, &pfxr, type);

    int rtval = RTR_ERROR;
    //invert add/remove operation
    if (((struct pdu_ipv4 *) pdu)->flags == 1)
        rtval = pfx_table_remove(rtr_socket->pfx_table, &pfxr);
    else if (((struct pdu_ipv4 *) pdu)->flags == 0)
        rtval = pfx_table_add(rtr_socket->pfx_table, &pfxr);
    return rtval;
}

/*
 * @brief Removes router_key from the spki_table with flag field == ADD, ADDs router_key PDU to the spki_table with flag
 * field == REMOVE.
 */
static int rtr_undo_update_spki_table(struct rtr_socket *rtr_socket, void *pdu)
{
    const enum pdu_type type = rtr_get_pdu_type(pdu);
    assert(type == ROUTER_KEY);

    struct spki_record entry;
    rtr_key_pdu_2_spki_record(rtr_socket, pdu, &entry, type);

    int rtval = RTR_ERROR;
    //invert add/remove operation
    if (((struct pdu_router_key*) pdu)->flags == 1)
        rtval = spki_table_remove_entry(rtr_socket->spki_table, &entry);
    else if (((struct pdu_router_key*) pdu)->flags == 0)
        rtval = spki_table_add_entry(rtr_socket->spki_table, &entry);
    return rtval;
}

/*
 * @brief Appends the Prefix PDU pdu to ary.
 */
static int rtr_store_prefix_pdu(struct rtr_socket *rtr_socket, const void *pdu, const unsigned int pdu_size, void **ary,
                                unsigned int *ind, unsigned int *size)
{
    const enum pdu_type pdu_type = rtr_get_pdu_type(pdu);
    assert(pdu_type  == IPV4_PREFIX || pdu_type == IPV6_PREFIX);
    if ((*ind) >= *size) {
        *size += TEMPORARY_PDU_STORE_INCREMENT_VALUE;
        void *tmp = realloc(*ary, *size * pdu_size);
        if (tmp == NULL) {
            const char *txt = "Realloc failed";
            RTR_DBG("%s", txt);
            rtr_send_error_pdu(rtr_socket, pdu, pdu_size, INTERNAL_ERROR, txt, sizeof(txt));
            rtr_change_socket_state(rtr_socket, RTR_ERROR_FATAL);
            free(ary);
            ary = NULL;
            return RTR_ERROR;
        }
        *ary = tmp;
    }
    if (pdu_type == IPV4_PREFIX)
        memcpy((struct pdu_ipv4 *) *ary + *ind, pdu, pdu_size);
    else if (pdu_type == IPV6_PREFIX)
        memcpy((struct pdu_ipv6 *) *ary + *ind, pdu, pdu_size);
    (*ind)++;
    return RTR_SUCCESS;
}

static int rtr_store_router_key_pdu(struct rtr_socket *rtr_socket, const void *pdu, const unsigned int pdu_size, void **ary,
                                    unsigned int *ind, unsigned int *size)
{
    const enum pdu_type pdu_type = rtr_get_pdu_type(pdu);
    assert(pdu_type == ROUTER_KEY);

    if ((*ind) >= *size) {
        *size += TEMPORARY_PDU_STORE_INCREMENT_VALUE;
        void *tmp = realloc(*ary, *size * pdu_size);
        if (tmp == NULL) {
            const char *txt = "Realloc failed";
            RTR_DBG("%s", txt);
            rtr_send_error_pdu(rtr_socket, pdu, pdu_size, INTERNAL_ERROR, txt, sizeof(txt));
            rtr_change_socket_state(rtr_socket, RTR_ERROR_FATAL);
            free(ary);
            ary = NULL;
            return RTR_ERROR;
        }
        *ary = tmp;
    }

    memcpy((struct pdu_router_key *) *ary + *ind, pdu, pdu_size);
    (*ind)++;
    return RTR_SUCCESS;
}

static int rtr_update_pfx_table(struct rtr_socket *rtr_socket, const void *pdu)
{
    const enum pdu_type type = rtr_get_pdu_type(pdu);
    assert(type == IPV4_PREFIX || type == IPV6_PREFIX);

    struct pfx_record pfxr;
    size_t pdu_size = (type == IPV4_PREFIX ? sizeof(struct pdu_ipv4) : sizeof(struct pdu_ipv6));
    rtr_prefix_pdu_2_pfx_record(rtr_socket, pdu, &pfxr, type);

    int rtval;
    if (((struct pdu_ipv4 *) pdu)->flags == 1)
        rtval = pfx_table_add(rtr_socket->pfx_table, &pfxr);
    else if (((struct pdu_ipv4 *) pdu)->flags == 0)
        rtval = pfx_table_remove(rtr_socket->pfx_table, &pfxr);
    else {
        const char *txt = "Prefix PDU with invalid flags value received";
        RTR_DBG("%s", txt);
        rtr_send_error_pdu(rtr_socket, pdu, pdu_size, CORRUPT_DATA, txt, sizeof(txt));
        return RTR_ERROR;
    }

    if (rtval == PFX_DUPLICATE_RECORD) {
        char ip[INET6_ADDRSTRLEN];
        ip_addr_to_str(&(pfxr.prefix), ip, INET6_ADDRSTRLEN);
        RTR_DBG("Duplicate Announcement for record: %s/%u-%u, ASN: %u, received", ip, pfxr.min_len, pfxr.max_len, pfxr.asn);
        rtr_send_error_pdu(rtr_socket, pdu, pdu_size, DUPLICATE_ANNOUNCEMENT , NULL, 0);
        rtr_change_socket_state(rtr_socket, RTR_ERROR_FATAL);
        return RTR_ERROR;
    } else if (rtval == PFX_RECORD_NOT_FOUND) {
        RTR_DBG1("Withdrawal of unknown record");
        rtr_send_error_pdu(rtr_socket, pdu, pdu_size, WITHDRAWAL_OF_UNKNOWN_RECORD, NULL, 0);
        rtr_change_socket_state(rtr_socket, RTR_ERROR_FATAL);
        return RTR_ERROR;
    } else if (rtval == PFX_ERROR) {
        const char *txt = "PFX_TABLE Error";
        RTR_DBG("%s", txt);
        rtr_send_error_pdu(rtr_socket, pdu, pdu_size, INTERNAL_ERROR, txt, sizeof(txt));
        rtr_change_socket_state(rtr_socket, RTR_ERROR_FATAL);
        return RTR_ERROR;
    }

    return RTR_SUCCESS;
}

static int rtr_update_spki_table(struct rtr_socket* rtr_socket, const void* pdu)
{
    const enum pdu_type type = rtr_get_pdu_type(pdu);
    assert(type == ROUTER_KEY);

    struct spki_record entry;

    size_t pdu_size = sizeof(struct pdu_router_key);
    rtr_key_pdu_2_spki_record(rtr_socket, pdu, &entry,type);

    int rtval;
    if (((struct pdu_router_key*) pdu)->flags == 1)
        rtval = spki_table_add_entry(rtr_socket->spki_table, &entry);

    else if (((struct pdu_router_key*) pdu)->flags == 0)
        rtval = spki_table_remove_entry(rtr_socket->spki_table, &entry);

    else {
        const char* txt = "Router Key PDU with invalid flags value received";
        RTR_DBG("%s", txt);
        rtr_send_error_pdu(rtr_socket, pdu, pdu_size, CORRUPT_DATA, txt, sizeof(txt));
        return RTR_ERROR;
    }

    if (rtval == SPKI_DUPLICATE_RECORD) {
        //TODO: This debug message isn't working yet, how to display SKI/SPKI without %x?
        RTR_DBG("Duplicate Announcement for router key: ASN: %u received",entry.asn);
        rtr_send_error_pdu(rtr_socket, pdu, pdu_size, DUPLICATE_ANNOUNCEMENT , NULL, 0);
        rtr_change_socket_state(rtr_socket, RTR_ERROR_FATAL);
        return RTR_ERROR;
    } else if (rtval == SPKI_RECORD_NOT_FOUND) {
        RTR_DBG1("Withdrawal of unknown router key");
        rtr_send_error_pdu(rtr_socket, pdu, pdu_size, WITHDRAWAL_OF_UNKNOWN_RECORD, NULL, 0);
        rtr_change_socket_state(rtr_socket, RTR_ERROR_FATAL);
        return RTR_ERROR;
    } else if (rtval == SPKI_ERROR) {
        const char* txt = "spki_table Error";
        RTR_DBG("%s", txt);
        rtr_send_error_pdu(rtr_socket, pdu, pdu_size, INTERNAL_ERROR, txt, sizeof(txt));
        rtr_change_socket_state(rtr_socket, RTR_ERROR_FATAL);
        return RTR_ERROR;
    }

    return RTR_SUCCESS;
}

int rtr_sync(struct rtr_socket *rtr_socket)
{
    char pdu[RTR_MAX_PDU_LEN];

    int rtval = rtr_receive_pdu(rtr_socket, pdu, RTR_MAX_PDU_LEN, RTR_RECV_TIMEOUT);
    if (rtval == TR_WOULDBLOCK) {
        rtr_change_socket_state(rtr_socket, RTR_ERROR_TRANSPORT);
        return RTR_ERROR;
    } else if (rtval < 0)
        return RTR_ERROR;
    enum pdu_type type = rtr_get_pdu_type(pdu);

    //ignore serial_notify PDUs, we already sent a serial_query, must be old messages
    while (type == SERIAL_NOTIFY) {
        RTR_DBG1("Ignoring Serial Notify");
        rtval = rtr_receive_pdu(rtr_socket, pdu, RTR_MAX_PDU_LEN, RTR_RECV_TIMEOUT);
        if (rtval == TR_WOULDBLOCK) {
            rtr_change_socket_state(rtr_socket, RTR_ERROR_TRANSPORT);
            return RTR_ERROR;
        } else if (rtval < 0)
            return RTR_ERROR;
        type = rtr_get_pdu_type(pdu);
    }

    if (type == ERROR) {
        rtr_handle_error_pdu(rtr_socket, pdu);
        return RTR_ERROR;
    } else if (type == CACHE_RESET) {
        RTR_DBG1("Cache Reset PDU received");
        rtr_change_socket_state(rtr_socket, RTR_ERROR_NO_INCR_UPDATE_AVAIL);
        return RTR_ERROR;
    }

    if (type == CACHE_RESPONSE)
        rtr_handle_cache_response_pdu(rtr_socket,pdu);
    else if (type == ERROR) {
        rtr_handle_error_pdu(rtr_socket, pdu);
        return RTR_ERROR;
    } else {
        RTR_DBG("Expected Cache Response PDU but received PDU Type (Type: %u)", ((struct pdu_header *) pdu)->type);
        const char *txt = "Unexpected PDU received in data synchronisation";
        rtr_send_error_pdu(rtr_socket, pdu, sizeof(struct pdu_header), CORRUPT_DATA, txt, sizeof(txt));
        return RTR_ERROR;
    }

    struct pdu_ipv6 *ipv6_pdus = NULL;
    unsigned int ipv6_pdus_nindex = 0; //next free index in ipv6_pdus
    unsigned int ipv6_pdus_size = 0;

    struct pdu_ipv4 *ipv4_pdus = NULL;
    unsigned int ipv4_pdus_size = 0; //next free index in ipv4_pdus
    unsigned int ipv4_pdus_nindex = 0;

    struct pdu_router_key *router_key_pdus = NULL;
    unsigned int router_key_pdus_size = 0;
    unsigned int router_key_pdus_nindex = 0;

    //receive IPV4/IPV6 PDUs till EOD
    do {
        rtval = rtr_receive_pdu(rtr_socket, pdu, RTR_MAX_PDU_LEN, RTR_RECV_TIMEOUT);
        if (rtval == TR_WOULDBLOCK) {
            rtr_change_socket_state(rtr_socket, RTR_ERROR_TRANSPORT);
            return RTR_ERROR;
        } else if (rtval < 0)
            return RTR_ERROR;
        type = rtr_get_pdu_type(pdu);
        if (type == IPV4_PREFIX) {
            if (rtr_store_prefix_pdu(rtr_socket, pdu, sizeof(struct pdu_ipv4), (void **) &ipv4_pdus, &ipv4_pdus_nindex, &ipv4_pdus_size) == RTR_ERROR)
                return RTR_ERROR;
        } else if (type == IPV6_PREFIX) {
            if (rtr_store_prefix_pdu(rtr_socket, pdu, sizeof(struct pdu_ipv6), (void **) &ipv6_pdus, &ipv6_pdus_nindex, &ipv6_pdus_size) == RTR_ERROR)
                return RTR_ERROR;
        } else if (type == ROUTER_KEY) {
            if (rtr_store_router_key_pdu(rtr_socket, pdu, sizeof(struct pdu_router_key), (void **) &router_key_pdus, &router_key_pdus_nindex, &router_key_pdus_size) == RTR_ERROR)
                return RTR_ERROR;
        } else if (type == EOD) {
            RTR_DBG1("EOD PDU received.");
            struct pdu_end_of_data_v0 *eod_pdu = (struct pdu_end_of_data_v0 *) pdu;

            if (eod_pdu->ver == RTR_PROTOCOL_VERSION_1) {
                rtr_socket->expire_interval = ((struct pdu_end_of_data_v1 *) pdu)->expire_interval;
                rtr_socket->refresh_interval = ((struct pdu_end_of_data_v1 *) pdu)->refresh_interval;
                rtr_socket->retry_interval = ((struct pdu_end_of_data_v1 *) pdu)->retry_interval;
                RTR_DBG("New interval values: expire_interval:%u, refresh_interval:%u, retry_interval:%u",
                        rtr_socket->expire_interval, rtr_socket->refresh_interval, rtr_socket->retry_interval);
            }

            if (eod_pdu->session_id !=rtr_socket->session_id) {
                char txt[67];
                snprintf(txt, sizeof(txt),"Expected session_id: %u, received session_id. %u in EOD PDU",rtr_socket->session_id, eod_pdu->session_id);
                rtr_send_error_pdu(rtr_socket, pdu, RTR_MAX_PDU_LEN, CORRUPT_DATA, txt, strlen(txt) + 1);
                rtr_change_socket_state(rtr_socket, RTR_ERROR_FATAL);
                free(router_key_pdus);
                free(ipv4_pdus);
                free(ipv6_pdus);
                return RTR_ERROR;
            }

            int rtval = RTR_SUCCESS;
            //add all IPv4 prefix pdu to the pfx_table
            for (unsigned int i = 0; i < ipv4_pdus_nindex; i++) {
                if (rtr_update_pfx_table(rtr_socket, &(ipv4_pdus[i])) == PFX_ERROR) {
                    //undo all record updates, except the last which produced the error
                    RTR_DBG("Error during data synchronisation, recovering Serial Nr. %u state",rtr_socket->serial_number);
                    for (unsigned int j = 0; (j < i) && (rtval == RTR_SUCCESS); j++)
                        rtval = rtr_undo_update_pfx_table(rtr_socket, &(ipv4_pdus[j]));
                    if (rtval == RTR_ERROR) {
                        RTR_DBG1("Couldn't undo all update operations from failed data synchronisation: Purging all records");
                        pfx_table_src_remove(rtr_socket->pfx_table, rtr_socket);
                        rtr_socket->request_session_id = true;
                    }
                    free(router_key_pdus);
                    free(ipv6_pdus);
                    free(ipv4_pdus);
                    rtr_change_socket_state(rtr_socket, RTR_ERROR_FATAL);
                    return RTR_ERROR;
                }
            }
            //add all IPv6 prefix pdu to the pfx_table
            for (unsigned int i = 0; i < ipv6_pdus_nindex; i++) {
                if (rtr_update_pfx_table(rtr_socket, &(ipv6_pdus[i])) == PFX_ERROR) {
                    //undo all record updates if error occured
                    RTR_DBG("Error during data synchronisation, recovering Serial Nr. %u state",rtr_socket->serial_number);
                    for (unsigned int j = 0; j < ipv4_pdus_nindex; j++)
                        rtval = rtr_undo_update_pfx_table(rtr_socket, &(ipv4_pdus[j]));
                    for (unsigned int j = 0; (j < i) && (rtval == PFX_SUCCESS); j++)
                        rtval = rtr_undo_update_pfx_table(rtr_socket, &(ipv6_pdus[j]));
                    if (rtval == RTR_ERROR) {
                        RTR_DBG1("Couldn't undo all update operations from failed data synchronisation: Purging all records");
                        pfx_table_src_remove(rtr_socket->pfx_table, rtr_socket);
                        rtr_socket->request_session_id = true;
                    }
                    free(router_key_pdus);
                    free(ipv6_pdus);
                    free(ipv4_pdus);
                    rtr_change_socket_state(rtr_socket, RTR_ERROR_FATAL);
                    return RTR_ERROR;
                }
            }

            //add all router key pdu to the spki_table
            for (unsigned int i = 0; i < router_key_pdus_nindex; i++) {
                if (rtr_update_spki_table(rtr_socket, &(router_key_pdus[i])) == SPKI_ERROR) {

                    //TODO: Should a KEY_ERROR lead to pfx_table, spki_table being rolled back?
                    //TODO: Should a failed undo lead to dropping of all router_keys/pfx records?
                    // undo all record updates if error occured
                    RTR_DBG("Error during router key data synchronisation, recovering Serial Nr. %u state",rtr_socket->serial_number);
                    for (unsigned int j = 0; j < router_key_pdus_nindex; j++)
                        rtval = rtr_undo_update_spki_table(rtr_socket, &(router_key_pdus[j]));

                    if (rtval == RTR_ERROR) {
                        RTR_DBG1("Couldn't undo all update operations from failed data synchronisation: Purging all key entries");
                        spki_table_src_remove(rtr_socket->spki_table, rtr_socket);
                        rtr_socket->request_session_id = true;
                    }
                    free(router_key_pdus);
                    free(ipv6_pdus);
                    free(ipv4_pdus);
                    rtr_change_socket_state(rtr_socket, RTR_ERROR_FATAL);
                    return RTR_ERROR;
                }
            }

            free(router_key_pdus);
            free(ipv6_pdus);
            free(ipv4_pdus);
            rtr_socket->serial_number = eod_pdu->sn;
        } else if (type == ERROR) {
            rtr_handle_error_pdu(rtr_socket, pdu);
            free(router_key_pdus);
            free(ipv4_pdus);
            free(ipv6_pdus);
            return RTR_ERROR;
        } else if (type == SERIAL_NOTIFY) {
            RTR_DBG1("Ignoring Serial Notify");
        } else {
            RTR_DBG("Received unexpected PDU (Type: %u)", ((struct pdu_header *) pdu)->type);
            const char *txt = "Unexpected PDU received during data synchronisation";
            rtr_send_error_pdu(rtr_socket, pdu, sizeof(struct pdu_header), CORRUPT_DATA, txt, sizeof(txt));
            free(router_key_pdus);
            free(ipv4_pdus);
            free(ipv6_pdus);
            return RTR_ERROR;
        }
    } while (type != EOD);
    rtr_socket->request_session_id = false;
    if (rtr_set_last_update(rtr_socket) == RTR_ERROR)
        return RTR_ERROR;
    RTR_DBG("Sync successfull, received %u Prefix PDUs, %u Router Key PDUs, session_id: %u, SN: %u", (ipv4_pdus_nindex + ipv6_pdus_nindex), router_key_pdus_nindex,rtr_socket->session_id,rtr_socket->serial_number);
    return RTR_SUCCESS;
}


<<<<<<< HEAD
int rtr_wait_for_sync(struct rtr_socket *rtr_socket)
{
=======
    //invert add/remove operation
    if (((struct pdu_ipv4 *) pdu)->flags == 1)
        return pfx_table_remove(rtr_socket->pfx_table, &pfxr);
    else if (((struct pdu_ipv4 *) pdu)->flags == 0)
        return pfx_table_add(rtr_socket->pfx_table, &pfxr);
    else
        return RTR_ERROR;
}

void rtr_prefix_pdu_2_pfx_record(const struct rtr_socket *rtr_socket, const void *pdu, struct pfx_record *pfxr, const enum pdu_type type) {
    assert(type == IPV4_PREFIX || type == IPV6_PREFIX);
    if(type == IPV4_PREFIX) {
        const struct pdu_ipv4 *ipv4 = pdu;
        pfxr->prefix.u.addr4.addr = ipv4->prefix;
        pfxr->asn = ipv4->asn;
        pfxr->prefix.ver = IPV4;
        pfxr->min_len = ipv4->prefix_len;
        pfxr->max_len = ipv4->max_prefix_len;
        pfxr->socket = rtr_socket;
    }
    else if(type == IPV6_PREFIX) {
        const struct pdu_ipv6 *ipv6 = pdu;
        pfxr->asn = ipv6->asn;
        pfxr->prefix.ver = IPV6;
        memcpy(pfxr->prefix.u.addr6.addr, ipv6->prefix, sizeof(pfxr->prefix.u.addr6.addr));
        pfxr->min_len = ipv6->prefix_len;
        pfxr->max_len = ipv6->max_prefix_len;
        pfxr->socket = rtr_socket;

    }
}

int rtr_update_pfx_table(struct rtr_socket *rtr_socket, const void *pdu) {
    const enum pdu_type type = rtr_get_pdu_type(pdu);
    assert(type == IPV4_PREFIX || type == IPV6_PREFIX);

    struct pfx_record pfxr;
    size_t pdu_size = (type == IPV4_PREFIX ? sizeof(struct pdu_ipv4) : sizeof(struct pdu_ipv6));
    rtr_prefix_pdu_2_pfx_record(rtr_socket, pdu, &pfxr, type);

    int rtval;
    if(((struct pdu_ipv4 *) pdu)->flags == 1)
        rtval = pfx_table_add(rtr_socket->pfx_table, &pfxr);
    else if(((struct pdu_ipv4 *) pdu)->flags == 0)
        rtval = pfx_table_remove(rtr_socket->pfx_table, &pfxr);
    else {
        const char *txt = "Prefix PDU with invalid flags value received";
        RTR_DBG("%s", txt);
        rtr_send_error_pdu(rtr_socket, pdu, pdu_size, CORRUPT_DATA, txt, sizeof(txt));
        return RTR_ERROR;
    }

    if(rtval == PFX_DUPLICATE_RECORD) {
        char ip[INET6_ADDRSTRLEN];
        ip_addr_to_str(&(pfxr.prefix), ip, INET6_ADDRSTRLEN);
        RTR_DBG("Duplicate Announcement for record: %s/%u-%u, ASN: %u, received", ip, pfxr.min_len, pfxr.max_len, pfxr.asn);
        rtr_send_error_pdu(rtr_socket, pdu, pdu_size, DUPLICATE_ANNOUNCEMENT , NULL, 0);
        rtr_change_socket_state(rtr_socket, RTR_ERROR_FATAL);
        return RTR_ERROR;
    }
    else if(rtval == PFX_RECORD_NOT_FOUND) {
        RTR_DBG1("Withdrawal of unknown record");
        rtr_send_error_pdu(rtr_socket, pdu, pdu_size, WITHDRAWAL_OF_UNKNOWN_RECORD, NULL, 0);
        rtr_change_socket_state(rtr_socket, RTR_ERROR_FATAL);
        return RTR_ERROR;
    }
    else if(rtval == PFX_ERROR) {
        const char *txt = "PFX_TABLE Error";
        RTR_DBG("%s", txt);
        rtr_send_error_pdu(rtr_socket, pdu, pdu_size, INTERNAL_ERROR, txt, sizeof(txt));
        rtr_change_socket_state(rtr_socket, RTR_ERROR_FATAL);
        return RTR_ERROR;
    }

    return RTR_SUCCESS;
}

int rtr_wait_for_sync(struct rtr_socket *rtr_socket) {
>>>>>>> 7c57d858
    char pdu[RTR_MAX_PDU_LEN];

    time_t cur_time;
    rtr_get_monotonic_time(&cur_time);
    time_t wait = (rtr_socket->last_update +rtr_socket->refresh_interval) - cur_time;
    if (wait < 0)
        wait = 0;

    RTR_DBG("waiting %jd sec. till next sync", (intmax_t) wait);
    const int rtval = rtr_receive_pdu(rtr_socket, pdu, sizeof(pdu), wait);
    if (rtval >= 0) {
        enum pdu_type type = rtr_get_pdu_type(pdu);
        if (type == SERIAL_NOTIFY) {
            RTR_DBG1("Serial Notify received");
            return RTR_SUCCESS;
        }
    } else if (rtval == TR_WOULDBLOCK) {
        RTR_DBG1("Refresh interval expired");
        return RTR_SUCCESS;
    }
    return RTR_ERROR;
}

int rtr_send_error_pdu(const struct rtr_socket *rtr_socket, const void *erroneous_pdu, const uint32_t pdu_len, const enum pdu_error_type error, const char *text, const uint32_t text_len)
{
    //dont send errors for erroneous error PDUs
    if (pdu_len >= 2) {
        if (rtr_get_pdu_type(erroneous_pdu) == ERROR)
            return RTR_SUCCESS;
    }

    unsigned int msg_size = 16 + pdu_len + text_len;
    char msg[msg_size];
    struct pdu_header *header = (struct pdu_header *) msg;
    header->ver = rtr_socket->version;
    header->type = 10;
    header->reserved = error;
    header->len = msg_size;

    memcpy(msg+8, &pdu_len, sizeof(pdu_len));
    if (pdu_len > 0)
        memcpy(msg + 12, erroneous_pdu, pdu_len);
    *(msg + 12 + pdu_len) = htonl(text_len);
    if (text_len > 0)
        memcpy(msg+16+pdu_len, text, text_len);

    return rtr_send_pdu(rtr_socket, msg, msg_size);
}

int rtr_send_serial_query(struct rtr_socket *rtr_socket)
{
    struct pdu_serial_query pdu;
    pdu.ver = rtr_socket->version;
    pdu.type = SERIAL_QUERY;
    pdu.session_id =rtr_socket->session_id;
    pdu.len = sizeof(pdu);
    pdu.sn =rtr_socket->serial_number;


    RTR_DBG("sending serial query, SN: %u",rtr_socket->serial_number);
    if (rtr_send_pdu(rtr_socket, &pdu, sizeof(pdu)) != RTR_SUCCESS) {
        rtr_change_socket_state(rtr_socket, RTR_ERROR_TRANSPORT);
        return RTR_ERROR;
    }
    return RTR_SUCCESS;
}

int rtr_send_reset_query(struct rtr_socket *rtr_socket)
{
    RTR_DBG1("Sending reset query");
    struct pdu_reset_query pdu;
    pdu.ver = rtr_socket->version;
    pdu.type = 2;
    pdu.flags = 0;
    pdu.len = 8;

    if (rtr_send_pdu(rtr_socket, &pdu, sizeof(pdu)) != RTR_SUCCESS) {
        rtr_change_socket_state(rtr_socket, RTR_ERROR_TRANSPORT);
        return RTR_ERROR;
    }
    return RTR_SUCCESS;
}<|MERGE_RESOLUTION|>--- conflicted
+++ resolved
@@ -934,89 +934,8 @@
 }
 
 
-<<<<<<< HEAD
 int rtr_wait_for_sync(struct rtr_socket *rtr_socket)
 {
-=======
-    //invert add/remove operation
-    if (((struct pdu_ipv4 *) pdu)->flags == 1)
-        return pfx_table_remove(rtr_socket->pfx_table, &pfxr);
-    else if (((struct pdu_ipv4 *) pdu)->flags == 0)
-        return pfx_table_add(rtr_socket->pfx_table, &pfxr);
-    else
-        return RTR_ERROR;
-}
-
-void rtr_prefix_pdu_2_pfx_record(const struct rtr_socket *rtr_socket, const void *pdu, struct pfx_record *pfxr, const enum pdu_type type) {
-    assert(type == IPV4_PREFIX || type == IPV6_PREFIX);
-    if(type == IPV4_PREFIX) {
-        const struct pdu_ipv4 *ipv4 = pdu;
-        pfxr->prefix.u.addr4.addr = ipv4->prefix;
-        pfxr->asn = ipv4->asn;
-        pfxr->prefix.ver = IPV4;
-        pfxr->min_len = ipv4->prefix_len;
-        pfxr->max_len = ipv4->max_prefix_len;
-        pfxr->socket = rtr_socket;
-    }
-    else if(type == IPV6_PREFIX) {
-        const struct pdu_ipv6 *ipv6 = pdu;
-        pfxr->asn = ipv6->asn;
-        pfxr->prefix.ver = IPV6;
-        memcpy(pfxr->prefix.u.addr6.addr, ipv6->prefix, sizeof(pfxr->prefix.u.addr6.addr));
-        pfxr->min_len = ipv6->prefix_len;
-        pfxr->max_len = ipv6->max_prefix_len;
-        pfxr->socket = rtr_socket;
-
-    }
-}
-
-int rtr_update_pfx_table(struct rtr_socket *rtr_socket, const void *pdu) {
-    const enum pdu_type type = rtr_get_pdu_type(pdu);
-    assert(type == IPV4_PREFIX || type == IPV6_PREFIX);
-
-    struct pfx_record pfxr;
-    size_t pdu_size = (type == IPV4_PREFIX ? sizeof(struct pdu_ipv4) : sizeof(struct pdu_ipv6));
-    rtr_prefix_pdu_2_pfx_record(rtr_socket, pdu, &pfxr, type);
-
-    int rtval;
-    if(((struct pdu_ipv4 *) pdu)->flags == 1)
-        rtval = pfx_table_add(rtr_socket->pfx_table, &pfxr);
-    else if(((struct pdu_ipv4 *) pdu)->flags == 0)
-        rtval = pfx_table_remove(rtr_socket->pfx_table, &pfxr);
-    else {
-        const char *txt = "Prefix PDU with invalid flags value received";
-        RTR_DBG("%s", txt);
-        rtr_send_error_pdu(rtr_socket, pdu, pdu_size, CORRUPT_DATA, txt, sizeof(txt));
-        return RTR_ERROR;
-    }
-
-    if(rtval == PFX_DUPLICATE_RECORD) {
-        char ip[INET6_ADDRSTRLEN];
-        ip_addr_to_str(&(pfxr.prefix), ip, INET6_ADDRSTRLEN);
-        RTR_DBG("Duplicate Announcement for record: %s/%u-%u, ASN: %u, received", ip, pfxr.min_len, pfxr.max_len, pfxr.asn);
-        rtr_send_error_pdu(rtr_socket, pdu, pdu_size, DUPLICATE_ANNOUNCEMENT , NULL, 0);
-        rtr_change_socket_state(rtr_socket, RTR_ERROR_FATAL);
-        return RTR_ERROR;
-    }
-    else if(rtval == PFX_RECORD_NOT_FOUND) {
-        RTR_DBG1("Withdrawal of unknown record");
-        rtr_send_error_pdu(rtr_socket, pdu, pdu_size, WITHDRAWAL_OF_UNKNOWN_RECORD, NULL, 0);
-        rtr_change_socket_state(rtr_socket, RTR_ERROR_FATAL);
-        return RTR_ERROR;
-    }
-    else if(rtval == PFX_ERROR) {
-        const char *txt = "PFX_TABLE Error";
-        RTR_DBG("%s", txt);
-        rtr_send_error_pdu(rtr_socket, pdu, pdu_size, INTERNAL_ERROR, txt, sizeof(txt));
-        rtr_change_socket_state(rtr_socket, RTR_ERROR_FATAL);
-        return RTR_ERROR;
-    }
-
-    return RTR_SUCCESS;
-}
-
-int rtr_wait_for_sync(struct rtr_socket *rtr_socket) {
->>>>>>> 7c57d858
     char pdu[RTR_MAX_PDU_LEN];
 
     time_t cur_time;
