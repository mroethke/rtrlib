--- conflicted
+++ resolved
@@ -43,11 +43,13 @@
 
 }
 
-static void status_fp(const rtr_mgr_group *group __attribute__((unused)), rtr_mgr_status mgr_status,
-		      const rtr_socket *rtr_sock, void *data __attribute__((unused)))
+static void status_fp(const rtr_mgr_group *group __attribute__((unused)),
+			   rtr_mgr_status mgr_status, const rtr_socket *rtr_sock,
+			   void *data __attribute__((unused)))
 {
-	printf("RTR-Socket changed connection status to: %s, Mgr Status: %s \n",
-	       rtr_state_to_str(rtr_sock->state), rtr_mgr_status_to_str(mgr_status));
+	printf("RTR-Socket changed connection status to: %s, Mgr Status: %s\n",
+		   rtr_state_to_str(rtr_sock->state),
+		   rtr_mgr_status_to_str(mgr_status));
 }
 
 static void update_cb(struct pfx_table* p  __attribute__((unused)), const pfx_record rec, const bool added){
@@ -136,19 +138,10 @@
     groups[0].sockets[0] = &rtr;
     groups[0].preference = 1;
 
-<<<<<<< HEAD
     conf = rtr_mgr_init(groups, 1, 30, 520, &update_cb, status_fp, NULL);
     if (conf == NULL)
 	    return EXIT_FAILURE;
     rtr_mgr_start(conf);
-=======
-    rtr_mgr_config conf;
-    conf.groups = groups;
-    conf.len = 1;
-
-    rtr_mgr_init(&conf, 30, 520, &update_cb);
-    rtr_mgr_start(&conf);
->>>>>>> a3051e3d
     printf("%-40s   %3s   %3s   %3s\n", "Prefix", "Prefix Length", "", "ASN");
     pause();
     rtr_mgr_stop(conf);
