/*
 * This file is part of RTRlib.
 *
 * RTRlib is free software; you can redistribute it and/or modify
 * it under the terms of the GNU Lesser General Public License as published by
 * the Free Software Foundation; either version 3 of the License, or (at your
 * option) any later version.
 *
 * RTRlib is distributed in the hope that it will be useful, but
 * WITHOUT ANY WARRANTY; without even the implied warranty of MERCHANTABILITY
 * or FITNESS FOR A PARTICULAR PURPOSE.  See the GNU Lesser General Public
 * License for more details.
 *
 * You should have received a copy of the GNU Lesser General Public License
 * along with RTRlib; see the file COPYING.LESSER.
 */
#include "rtrlib/spki/hashtable/ht-spkitable.h"
#include <stdio.h>
#include <string.h>
#include <time.h>
#include <stdlib.h>


static struct spki_record *create_record(int ASN, int ski_offset, int spki_offset, struct rtr_socket *socket);





static bool compare_spki_records(struct spki_record *r1, struct spki_record *r2)
{
    if(r1->asn != r2->asn) {
        return false;
    }
    if(r1->socket != r2->socket) {
        return false;
    }
    if(memcmp(r1->ski, r2->ski, SKI_SIZE) != 0) {
        return false;
    }
    if(memcmp(r1->spki, r2->spki, SPKI_SIZE) != 0) {
        return false;
    }
    return true;
}

static struct spki_record *create_record(int ASN, int ski_offset, int spki_offset, struct rtr_socket *socket)
{
    struct spki_record *record = malloc(sizeof(struct spki_record));
    memset(record, 0, sizeof(*record));

    record->asn = ASN;
    uint32_t i;

<<<<<<< HEAD
    for(i = 0; i < sizeof(record->ski)/sizeof(u_int32_t); i++){
        ((u_int32_t*)record->ski)[i] = i + ski_offset;
    }

    for(i = 0; i < sizeof(record->spki)/sizeof(u_int32_t); i++){
        ((u_int32_t*)record->spki)[i] = i + spki_offset;
=======
    for(i = 0; i < sizeof(record->ski); i++) {
        record->ski[i] = i + ski_offset;
    }

    for(i = 0; i < sizeof(record->spki); i++) {
        record->spki[i] = i + spki_offset;
>>>>>>> b946a2c1
    }
    record->socket = socket;
    return record;
}

/**
 * @brief test_ht_1
 * Test if the spki_table_src_remove function is working correctly by adding
 * spki_record associated with different rtr_socket. Then call spki_table_src_remove
 * with one of the sockets as argument and validate that all records associated with different
 * sockets are still there.
 */
static void test_ht_1()
{
    struct spki_table table;
    spki_table_init(&table,NULL);

    struct rtr_socket *socket_one = malloc(sizeof(struct rtr_socket));
    struct rtr_socket *socket_two = malloc(sizeof(struct rtr_socket));
    uint8_t ski[SKI_SIZE];
    uint32_t asn = 1;



    struct spki_record *record = create_record(1,0,0,NULL);
    memcpy(ski, record->ski, 20);
    free(record);


    for(int i = 0; i< 255; i++) {
        if(i%2 != 0)
            record = create_record(1,0,i,socket_one);
        if(i%2 == 0)
            record = create_record(1,0,i,socket_two);

        assert(spki_table_add_entry(&table, record) == SPKI_SUCCESS);
        free(record);
    }

    struct spki_record *result;
    unsigned int result_size;
    spki_table_get_all(&table, asn, ski,&result, &result_size);

    int count = 0;

    for(unsigned int i = 0; i < result_size; i++) {
        assert(result->asn == asn);
        assert(memcmp(&result[i].ski, ski,SKI_SIZE) == 0);
        count++;
    }
    assert(count == 255);
    free(result);

    spki_table_src_remove(&table,socket_one);
    spki_table_get_all(&table, asn, ski,&result,&result_size);

    for(unsigned int i = 0; i < result_size; i++) {
        assert(result[i].asn == asn);
        assert(memcmp(&result[i].ski, ski,SKI_SIZE) == 0);
        assert(result[i].socket == socket_two);
    }

    spki_table_free(&table);
    free(result);
    free(socket_one);
    free(socket_two);

    printf("test_h1_1() complete\n");
}

/**
 * @brief test_ht_2
 * Check the behaviour if we add spki_record with different SPKI values but
 * same SKI values (Hash collision).
 */
static void test_ht_2()
{
    struct spki_table table;
    spki_table_init(&table,NULL);

    //Test: Two diff SPKIs hash to the same SKI
    struct spki_record *record1 = create_record(10,20,30,NULL);
    struct spki_record *record2 = create_record(10,20,40,NULL);

    assert(spki_table_add_entry(&table, record1) == SPKI_SUCCESS);
    assert(spki_table_add_entry(&table, record2) == SPKI_SUCCESS);

    struct spki_record *result;
    unsigned int result_size;
    spki_table_get_all(&table, 10, record1->ski, &result, &result_size);
    assert(result_size == 2);

    //Check if the returned records are the same we have added.
    assert(compare_spki_records(&result[0], record1) != compare_spki_records(&result[0], record2));
    assert(compare_spki_records(&result[1], record1) != compare_spki_records(&result[1], record2));
    free(result);


    spki_table_remove_entry(&table, record1);
    spki_table_get_all(&table, 10, record1->ski, &result, &result_size);
    assert(result_size == 1);

    assert(compare_spki_records(&result[0], record2));
    free(result);

    spki_table_remove_entry(&table, record2);
    spki_table_get_all(&table, 10, record1->ski, &result, &result_size);
    assert(result_size == 0);
    assert(result == NULL);

    spki_table_get_all(&table, 10, record2->ski, &result, &result_size);
    assert(result_size == 0);
    assert(result == NULL);

    free(record1);
    free(record2);
    spki_table_free(&table);
    printf("test_ht_2() complete\n");
}


/**
 * @brief test_ht_3
 * Test if the compare function for spki_record work correctly:
 * Add spki_records which only differ in one attribute and delete one
 * of the records, then check if the other records are still there.
 */
static void test_ht_3()
{
    struct spki_table table;
    spki_table_init(&table,NULL);

    struct spki_record *result;
    unsigned int result_size;

    //Test: Add 4 records with only one field differ from the first record.
    //-> Checks the compare function
    struct spki_record *record1 = create_record(10,10,10,NULL);
    struct spki_record *record2 = create_record(10,10,11,NULL);
    struct spki_record *record3 = create_record(10,11,10,NULL);
    struct spki_record *record4 = create_record(11,10,10,NULL);

    assert(spki_table_add_entry(&table, record1) == SPKI_SUCCESS);
    assert(spki_table_add_entry(&table, record2) == SPKI_SUCCESS);
    assert(spki_table_add_entry(&table, record3) == SPKI_SUCCESS);
    assert(spki_table_add_entry(&table, record4) == SPKI_SUCCESS);

    //record1 vs other
    assert(spki_table_remove_entry(&table, record1) == SPKI_SUCCESS);
    //Check if other records are still there
    assert(spki_table_get_all(&table, record2->asn, record2->ski, &result, &result_size) == SPKI_SUCCESS);
    assert(result_size == 1);
    free(result);

    assert(spki_table_get_all(&table, record3->asn, record3->ski, &result, &result_size) == SPKI_SUCCESS);
    assert(result_size == 1);
    free(result);

    assert(spki_table_get_all(&table, record4->asn, record4->ski, &result, &result_size) == SPKI_SUCCESS);
    assert(result_size == 1);
    free(result);


    assert(spki_table_add_entry(&table, record1) == SPKI_SUCCESS);
    //record2 vs other
    assert(spki_table_remove_entry(&table, record2) == SPKI_SUCCESS);
    //Check if other records are still there
    assert(spki_table_get_all(&table, record1->asn, record1->ski, &result, &result_size) == SPKI_SUCCESS);
    assert(result_size == 1);
    free(result);

    assert(spki_table_get_all(&table, record3->asn, record3->ski, &result, &result_size) == SPKI_SUCCESS);
    assert(result_size == 1);
    free(result);

    assert(spki_table_get_all(&table, record4->asn, record4->ski, &result, &result_size) == SPKI_SUCCESS);
    assert(result_size == 1);
    free(result);

    assert(spki_table_add_entry(&table, record2) == SPKI_SUCCESS);
    //record3 vs other
    assert(spki_table_remove_entry(&table, record3) == SPKI_SUCCESS);
    //Check if other records are still there
    assert(spki_table_get_all(&table, record1->asn, record1->ski, &result, &result_size) == SPKI_SUCCESS);
    assert(result_size == 2);
    free(result);

    assert(spki_table_get_all(&table, record2->asn, record2->ski, &result, &result_size) == SPKI_SUCCESS);
    assert(result_size == 2);
    free(result);

    assert(spki_table_get_all(&table, record4->asn, record4->ski, &result, &result_size) == SPKI_SUCCESS);
    assert(result_size == 1);
    free(result);

    assert(spki_table_add_entry(&table, record3) == SPKI_SUCCESS);
    //record4 vs other
    assert(spki_table_remove_entry(&table, record4) == SPKI_SUCCESS);
    //Check if other records are still there
    assert(spki_table_get_all(&table, record1->asn, record1->ski, &result, &result_size) == SPKI_SUCCESS);
    assert(result_size == 2);
    free(result);

    assert(spki_table_get_all(&table, record2->asn, record2->ski, &result, &result_size) == SPKI_SUCCESS);
    assert(result_size == 2);
    free(result);

    assert(spki_table_get_all(&table, record3->asn, record3->ski, &result, &result_size) == SPKI_SUCCESS);
    assert(result_size == 1);
    free(result);

    spki_table_free(&table);
    free(record1);
    free(record2);
    free(record3);
    free(record4);
    printf("test_ht_3() complete\n");
}

/**
 * @brief test_ht_4
 * Test if all added records can be deleted and test if any of the added
 * records retain in the table although they got deleted.
 */
static void test_ht_4()
{
    struct spki_table table;
    spki_table_init(&table,NULL);

    struct spki_record *result;
    unsigned int result_size;

    struct spki_record *records[50][50];

    //Add 50 * 50
    for(int i = 0; i < 50; i++) {
        for(int j = 0; j < 50; j++) {
            records[i][j] = create_record(i,j,j,NULL);
            assert(spki_table_add_entry(&table, records[i][j]) == SPKI_SUCCESS);
        }
    }

    //Check if every record is there and then delete them
    for(int i = 0; i < 50; i++) {
        for(int j = 0; j < 50; j++) {
            assert(spki_table_get_all(&table, records[i][j]->asn, records[i][j]->ski, &result, &result_size)
                   == SPKI_SUCCESS);
            assert(result_size == 1);
            assert(spki_table_remove_entry(&table, records[i][j]) == SPKI_SUCCESS);
            free(result);
            free(records[i][j]);

        }
    }

    //Add all record again and look for SPKI_DUPLICATE_RECORD
    for(int i = 0; i < 50; i++) {
        for(int j = 0; j < 50; j++) {
            records[i][j] = create_record(i,j,j,NULL);
            assert(spki_table_add_entry(&table, records[i][j]) == SPKI_SUCCESS);
            free(records[i][j]);
        }
    }

    spki_table_free(&table);
    printf("test_ht_4() complete\n");
}

/**
 * @brief test_ht_5
 * Test the behavior if equal spki_records get added to the table.
 */
static void test_ht_5()
{
    struct spki_table table;
    spki_table_init(&table,NULL);

    struct spki_record *record1 = create_record(10,10,10,NULL);
    struct spki_record *record2 = create_record(10,10,10,NULL);

    assert(spki_table_add_entry(&table, record1) == SPKI_SUCCESS);
    assert(spki_table_add_entry(&table, record2) == SPKI_DUPLICATE_RECORD);
    assert(spki_table_add_entry(&table, record1) == SPKI_DUPLICATE_RECORD);

    struct spki_record *result;
    unsigned int result_size;

    spki_table_get_all(&table, 10, record1->ski, &result, &result_size);
    assert(result_size == 1);
    free(result);

    spki_table_free(&table);
    free(record1);
    free(record2);
    printf("test_ht_5() complete\n");
}

/**
 * @brief test_ht_6
 * Test: spki_table_search_by_ski()
 * Test if all spki_records with the same SKI get returned.
 */
static void test_ht_6()
{
    struct spki_table table;
    spki_table_init(&table, NULL);

    const unsigned int num_of_different_skis = 10;
    const unsigned int num_of_records_with_same_ski = 10;

    struct spki_record *records[num_of_different_skis][num_of_records_with_same_ski];
    //Add the records to the table
    for(unsigned int i = 0; i < num_of_different_skis; i++) {
        for(unsigned int j = 0; j < num_of_records_with_same_ski; j++) {
            records[i][j] = create_record(j,i,j,NULL);
            assert(spki_table_add_entry(&table, records[i][j]) == SPKI_SUCCESS);
        }
    }

    //Search for records by SKI and check result
    for(unsigned int i = 0; i < num_of_different_skis; i++) {
        for(unsigned int j = 0; j < num_of_records_with_same_ski; j++) {
            struct spki_record *result;
            unsigned int result_size;
            assert(spki_table_search_by_ski(&table, records[i][j]->ski, &result, &result_size) == SPKI_SUCCESS);
            assert(result_size == num_of_records_with_same_ski);
            free(result);
            free(records[i][j]);
        }
    }

    spki_table_free(&table);
    printf("test_ht_6() complete\n");
}

/**
 * @brief test_ht_7
 * Test: Releation between ASN and SKI
 * ASN(1) <---> SKI(n)
 * ASN(n) <---> SKI(1)
 * ASN(n) <---> SKI(n)
 */
static void test_ht_7()
{
    struct spki_table table;
    spki_table_init(&table, NULL);

    //ASN(1) <---> SKI(n) -----------------------------------------------------
    const unsigned int NUM_OF_RECORDS = 2000;
    struct spki_record *records[NUM_OF_RECORDS];

    //Create NUM_OF_RECORDS spki_records with same ASN but different SKI
    for(unsigned int i = 0; i < NUM_OF_RECORDS; i++) {
        records[i] = create_record(2555,i,i,NULL);
        assert(spki_table_add_entry(&table, records[i]) == SPKI_SUCCESS);
    }

    //Validate
    for(unsigned int i = 0; i < NUM_OF_RECORDS; i++) {
        struct spki_record *result;
        unsigned int size = 0;
        spki_table_get_all(&table, 2555, records[i]->ski, &result, &size);

        assert(size == 1);
        assert(compare_spki_records(records[i],&result[0]));
        free(result);
        free(records[i]);
    }
    //Clean up
    spki_table_free(&table);



    //ASN(n) <---> SKI(1) -----------------------------------------------------
    spki_table_init(&table, NULL);

    //Create NUM_OF_RECORDS spki_records with same SKI but different ASN
    for(unsigned int i = 0; i < NUM_OF_RECORDS; i++) {
        records[i] = create_record(i,100,100,NULL);
        assert(spki_table_add_entry(&table, records[i]) == SPKI_SUCCESS);
    }

    //Validate
    for(unsigned int i = 0; i < NUM_OF_RECORDS; i++) {
        struct spki_record *result;
        unsigned int size = 0;
        spki_table_get_all(&table, i, records[NUM_OF_RECORDS-1]->ski, &result, &size);

        assert(size == 1);
        assert(compare_spki_records(records[i],&result[0]));
        free(result);
        free(records[i]);
    }
    //Clean up
    spki_table_free(&table);



    //ASN(n) <---> SKI(n) -----------------------------------------------------
    spki_table_init(&table, NULL);
    const unsigned int NUM_OF_SKI = 200;
    struct spki_record *records_n_n[NUM_OF_RECORDS][NUM_OF_SKI];

    //Create: {NUM_OF_RECORDS} x {NUM_OF_SKI} spki_records
    // {ASN_0,ASN_1...} x {SKI_0, SKI_1...}
    for(unsigned int i = 0; i < NUM_OF_RECORDS; i++) {
        for(unsigned int j = 0; j < NUM_OF_SKI; j++) {
            records_n_n[i][j] = create_record(i,j,j,NULL);
            assert(spki_table_add_entry(&table, records_n_n[i][j]) == SPKI_SUCCESS);
        }
    }

    //Validate
    for(unsigned int i = 0; i < NUM_OF_RECORDS; i++) {
        for(unsigned int j = 0; j < NUM_OF_SKI; j++) {
            struct spki_record *result;
            unsigned int size = 0;
            spki_table_get_all(&table, i, records_n_n[i][j]->ski, &result, &size);

            assert(size == 1);
            assert(compare_spki_records(records_n_n[i][j], &result[0]));
            free(result);
            free(records_n_n[i][j]);
        }
    }
    //Clean up
    spki_table_free(&table);


    printf("test_ht_7() complete\n");
}

int main()
{
    test_ht_1();
    test_ht_2();
    test_ht_3();
    test_ht_4();
    test_ht_5();
    test_ht_6();
    test_ht_7();
    return EXIT_SUCCESS;
}<|MERGE_RESOLUTION|>--- conflicted
+++ resolved
@@ -52,21 +52,12 @@
     record->asn = ASN;
     uint32_t i;
 
-<<<<<<< HEAD
     for(i = 0; i < sizeof(record->ski)/sizeof(u_int32_t); i++){
         ((u_int32_t*)record->ski)[i] = i + ski_offset;
     }
 
     for(i = 0; i < sizeof(record->spki)/sizeof(u_int32_t); i++){
         ((u_int32_t*)record->spki)[i] = i + spki_offset;
-=======
-    for(i = 0; i < sizeof(record->ski); i++) {
-        record->ski[i] = i + ski_offset;
-    }
-
-    for(i = 0; i < sizeof(record->spki); i++) {
-        record->spki[i] = i + spki_offset;
->>>>>>> b946a2c1
     }
     record->socket = socket;
     return record;
